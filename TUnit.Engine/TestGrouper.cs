--- conflicted
+++ resolved
@@ -15,15 +15,9 @@
             .OrderByDescending(x => x.GetRequiredProperty<OrderProperty>().Order)
             .ToList();
 
-<<<<<<< HEAD
         var notInParallel = new Queue<TestNode>();
-        var keyedNotInParallel = new List<TestNode>();
+        var keyedNotInParallel = new List<NotInParallelTestCase>();
         var parallel = new Queue<TestNode>();
-=======
-        var notInParallel = new Queue<TestCase>();
-        var keyedNotInParallel = new List<NotInParallelTestCase>();
-        var parallel = new Queue<TestCase>();
->>>>>>> b5afcbbb
 
         foreach (var test in allTestsOrderedByClass)
         {
@@ -41,8 +35,8 @@
             {
                 keyedNotInParallel.Add(new NotInParallelTestCase
                 {
-                    TestCase = test,
-                    ConstraintKeys = new ConstraintKeysCollection(notInParallelConstraintKey)
+                    TestNode = test,
+                    ConstraintKeys = notInParallelConstraintKey
                 });
             }
         }
