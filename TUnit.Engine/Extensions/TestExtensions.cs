--- conflicted
+++ resolved
@@ -84,27 +84,6 @@
         return testNode;
     }
 
-<<<<<<< HEAD
-    public static ConstraintKeysCollection GetConstraintKeys(this TestNode testNode)
-    {
-        var constraintKeys = testNode.GetRequiredProperty<NotInParallelConstraintKeysProperty>().ConstraintKeys;
-        
-        return new ConstraintKeysCollection(
-             constraintKeys ?? Array.Empty<string>()
-        );
-    }
-
-    public static string GetPropertyValue(this TestNode testNode, string key)
-=======
-    private static Guid GetId(string fullyQualifiedName)
->>>>>>> b5afcbbb
-    {
-        return testNode.Properties
-            .OfType<TestMetadataProperty>()
-            .First(x => x.Key == key)
-            .Value;
-    }
-    
     public static T GetRequiredProperty<T>(this TestNode testNode) where T : IProperty
     {
         return testNode.Properties.OfType<T>().First();
